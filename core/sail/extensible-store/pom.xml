--- conflicted
+++ resolved
@@ -73,7 +73,6 @@
             <artifactId>assertj-core</artifactId>
             <scope>test</scope>
         </dependency>
-<<<<<<< HEAD
         <dependency>
             <groupId>${project.groupId}</groupId>
             <artifactId>rdf4j-sail-inferencer</artifactId>
@@ -82,7 +81,5 @@
         </dependency>
 
 
-=======
->>>>>>> f6f5aed2
     </dependencies>
 </project>