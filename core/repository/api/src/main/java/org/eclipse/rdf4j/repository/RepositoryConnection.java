/*******************************************************************************
 * Copyright (c) 2015 Eclipse RDF4J contributors, Aduna, and others.
 * All rights reserved. This program and the accompanying materials
 * are made available under the terms of the Eclipse Distribution License v1.0
 * which accompanies this distribution, and is available at
 * http://www.eclipse.org/org/documents/edl-v10.php.
 *******************************************************************************/
package org.eclipse.rdf4j.repository;

import java.io.File;
import java.io.IOException;
import java.io.InputStream;
import java.io.Reader;
import java.net.URL;

import org.eclipse.rdf4j.IsolationLevel;
import org.eclipse.rdf4j.common.iteration.Iteration;
import org.eclipse.rdf4j.model.IRI;
import org.eclipse.rdf4j.model.Namespace;
import org.eclipse.rdf4j.model.Resource;
import org.eclipse.rdf4j.model.Statement;
import org.eclipse.rdf4j.model.URI;
import org.eclipse.rdf4j.model.Value;
import org.eclipse.rdf4j.model.ValueFactory;
import org.eclipse.rdf4j.query.BooleanQuery;
import org.eclipse.rdf4j.query.GraphQuery;
import org.eclipse.rdf4j.query.MalformedQueryException;
import org.eclipse.rdf4j.query.Query;
import org.eclipse.rdf4j.query.QueryLanguage;
import org.eclipse.rdf4j.query.TupleQuery;
import org.eclipse.rdf4j.query.UnsupportedQueryLanguageException;
import org.eclipse.rdf4j.query.Update;
import org.eclipse.rdf4j.repository.util.Repositories;
import org.eclipse.rdf4j.rio.ParserConfig;
import org.eclipse.rdf4j.rio.RDFFormat;
import org.eclipse.rdf4j.rio.RDFHandler;
import org.eclipse.rdf4j.rio.RDFHandlerException;
import org.eclipse.rdf4j.rio.RDFParseException;
import org.eclipse.rdf4j.rio.UnsupportedRDFormatException;

/**
 * Main interface for updating data in and performing queries on an RDF4J {@link Repository}. By default, a
 * RepositoryConnection is in auto-commit mode, meaning that each operation corresponds to a single
 * transaction on the underlying store. Multiple operations can be bundled in a single transaction by using
 * {@link #begin()} and {@link #commit() commit}/ {@link #rollback() rollback}. Care should be taking to
 * always properly close a RepositoryConnection after one is finished with it, to free up resources and avoid
 * unnecessary locks.
 * <p>
 * RepositoryConnection is not guaranteed to be thread-safe. The recommended access pattern in a multithreaded
 * application is to ensure that each thread creates/uses its own RepositoryConnections (which can be obtained
 * from a shared {@link Repository}).
 * <p>
 * Several methods take a vararg argument that optionally specifies one or more contexts (named graphs) on
 * which the method should operate. A vararg parameter is optional, it can be completely left out of the
 * method call, in which case a method either operates on a provided statements context (if one of the method
 * parameters is a statement or collection of statements), or operates on the repository as a whole,
 * completely ignoring context. A vararg argument may also be 'null' (cast to Resource) meaning that the
 * method operates on those statements which have no associated context only.
 * <p>
 * Examples:
 * 
 * <pre>
 * {@code
 * // Ex 1: this method retrieves all statements that appear in either context1 or
 * // context2, or both.
 * RepositoryConnection.getStatements(null, null, null, true, context1, context2);
 * 
 * // Ex 2: this method retrieves all statements that appear in the repository
 * // (regardless of context).
 * RepositoryConnection.getStatements(null, null, null, true);
 * 
 * // Ex 3: this method retrieves all statements that have no associated context in
 * // the repository.
 * // Observe that this is not equivalent to the previous method call.
 * RepositoryConnection.getStatements(null, null, null, true, (Resource)null);
 * 
 * // Ex 4: this method adds a statement to the store. If the statement object
 * // itself has a context (i.e. statement.getContext() != null) the statement is added 
 * // to that context. Otherwise, it is added without any associated context.
 * RepositoryConnection.add(statement);
 * 
 * // Ex 5: this method adds a statement to context1 in the store. It completely
 * // ignores any context the statement itself has.
 * RepositoryConnection.add(statement, context1);
 * }
 * </pre>
 * 
 * @author Arjohn Kampman
 * @author Jeen Broekstra
 * @see Repositories
 */
public interface RepositoryConnection extends AutoCloseable {

	/**
	 * Returns the Repository object to which this connection belongs.
	 */
	public Repository getRepository();

	/**
	 * Set the parser configuration this connection should use for RDFParser-based operations.
	 * 
	 * @param config
	 *        a Rio RDF Parser configuration.
	 */
	public void setParserConfig(ParserConfig config);

	/**
	 * Returns the parser configuration this connection uses for Rio-based operations.
	 * 
	 * @return a Rio RDF parser configuration.
	 */
	public ParserConfig getParserConfig();

	/**
	 * Gets a ValueFactory for this RepositoryConnection.
	 * 
	 * @return A repository-specific ValueFactory.
	 */
	public ValueFactory getValueFactory();

	/**
	 * Checks whether this connection is open. A connection is open from the moment it is created until it is
	 * closed.
	 * 
	 * @see #close()
	 */
	public boolean isOpen()
		throws RepositoryException;

	/**
	 * Closes the connection, freeing resources. If a {@link #begin() transaction} is {@link #isActive()
	 * active} on the connection, all non-committed operations will be lost by actively calling
	 * {@link #rollback()} on any active transactions.
	 * <p>
	 * Implementation note: All implementations must override this method if they have any resources that they
	 * need to free.
	 * 
	 * @throws RepositoryException
	 *         If the connection could not be closed.
	 */
	@Override
	public default void close()
		throws RepositoryException
	{
		if (isOpen() && isActive()) {
			rollback();
		}
	}

	/**
	 * Prepares a SPARQL query for evaluation on this repository (optional operation). In case the query
	 * contains relative URIs that need to be resolved against an external base URI, one should use
	 * {@link #prepareQuery(QueryLanguage, String, String)} instead.
	 * 
	 * @param query
	 *        The query string, in SPARQL syntax.
	 * @return A query ready to be evaluated on this repository.
	 * @throws MalformedQueryException
	 *         If the supplied query is malformed.
	 * @throws UnsupportedOperationException
<<<<<<< HEAD
	 *         If the <tt>prepareQuery</tt> method is not supported by this
	 *         repository.
=======
	 *         If the <tt>prepareQuery</tt> method is not supported by this repository.
	 * @since 4.0
>>>>>>> f11a8190
	 * @see #prepareQuery(QueryLanguage, String)
	 */
	public default Query prepareQuery(String query)
		throws RepositoryException, MalformedQueryException
	{
		return prepareQuery(QueryLanguage.SPARQL, query);
	}

	/**
	 * Prepares a query for evaluation on this repository (optional operation). In case the query contains
	 * relative URIs that need to be resolved against an external base URI, one should use
	 * {@link #prepareQuery(QueryLanguage, String, String)} instead.
	 * 
	 * @param ql
	 *        The {@link QueryLanguage query language} in which the query is formulated.
	 * @param query
	 *        The query string.
	 * @return A query ready to be evaluated on this repository.
	 * @throws MalformedQueryException
	 *         If the supplied query is malformed.
	 * @throws UnsupportedQueryLanguageException
	 *         If the supplied query language is not supported.
	 * @throws UnsupportedOperationException
	 *         If the <tt>prepareQuery</tt> method is not supported by this repository.
	 */
	public Query prepareQuery(QueryLanguage ql, String query)
		throws RepositoryException, MalformedQueryException;

	/**
	 * Prepares a query for evaluation on this repository (optional operation).
	 * 
	 * @param ql
	 *        The {@link QueryLanguage query language} in which the query is formulated.
	 * @param query
	 *        The query string.
	 * @param baseURI
	 *        The base URI to resolve any relative URIs that are in the query against, can be <tt>null</tt> if
	 *        the query does not contain any relative URIs.
	 * @return A query ready to be evaluated on this repository.
	 * @throws MalformedQueryException
	 *         If the supplied query is malformed.
	 * @throws UnsupportedQueryLanguageException
	 *         If the supplied query language is not supported.
	 * @throws UnsupportedOperationException
	 *         If the <tt>prepareQuery</tt> method is not supported by this repository.
	 */
	public Query prepareQuery(QueryLanguage ql, String query, String baseURI)
		throws RepositoryException, MalformedQueryException;

	/**
	 * Prepares a SPARQL query that produces sets of value tuples, that is a SPARQL SELECT query. In case the
	 * query contains relative URIs that need to be resolved against an external base URI, one should use
	 * {@link #prepareTupleQuery(QueryLanguage, String, String)} instead.
	 * 
	 * @param query
	 *        The query string, in SPARQL syntax.
	 * @return a {@link TupleQuery} ready to be evaluated on this {@link RepositoryConnection}.
	 * @throws IllegalArgumentException
	 *         If the supplied query is not a tuple query.
	 * @throws MalformedQueryException
	 *         If the supplied query is malformed.
	 * @see #prepareTupleQuery(QueryLanguage, String)
	 */
	public default TupleQuery prepareTupleQuery(String query)
		throws RepositoryException, MalformedQueryException
	{
		return prepareTupleQuery(QueryLanguage.SPARQL, query);
	}

	/**
	 * Prepares a query that produces sets of value tuples. In case the query contains relative URIs that need
	 * to be resolved against an external base URI, one should use
	 * {@link #prepareTupleQuery(QueryLanguage, String, String)} instead.
	 * 
	 * @param ql
	 *        The {@link QueryLanguage query language} in which the query is formulated.
	 * @param query
	 *        The query string.
	 * @return a {@link TupleQuery} ready to be evaluated on this {@link RepositoryConnection}.
	 * @throws IllegalArgumentException
	 *         If the supplied query is not a tuple query.
	 * @throws MalformedQueryException
	 *         If the supplied query is malformed.
	 * @throws UnsupportedQueryLanguageException
	 *         If the supplied query language is not supported.
	 */
	public TupleQuery prepareTupleQuery(QueryLanguage ql, String query)
		throws RepositoryException, MalformedQueryException;

	/**
	 * Prepares a query that produces sets of value tuples.
	 * 
	 * @param ql
	 *        The {@link QueryLanguage query language} in which the query is formulated.
	 * @param query
	 *        The query string.
	 * @param baseURI
	 *        The base URI to resolve any relative URIs that are in the query against, can be <tt>null</tt> if
	 *        the query does not contain any relative URIs.
	 * @return a {@link TupleQuery} ready to be evaluated on this {@link RepositoryConnection}.
	 * @throws IllegalArgumentException
	 *         If the supplied query is not a tuple query.
	 * @throws MalformedQueryException
	 *         If the supplied query is malformed.
	 * @throws UnsupportedQueryLanguageException
	 *         If the supplied query language is not supported.
	 */
	public TupleQuery prepareTupleQuery(QueryLanguage ql, String query, String baseURI)
		throws RepositoryException, MalformedQueryException;

	/**
	 * Prepares SPARQL queries that produce RDF graphs, that is, SPARQL CONSTRUCT or DESCRIBE queries. In case
	 * the query contains relative URIs that need to be resolved against an external base URI, one should use
	 * {@link #prepareGraphQuery(QueryLanguage, String, String)} instead.
	 * 
	 * @param query
	 *        The query string, in SPARQL syntax.
	 * @return a {@link GraphQuery} ready to be evaluated on this {@link RepositoryConnection}.
	 * @throws IllegalArgumentException
	 *         If the supplied query is not a graph query.
	 * @throws MalformedQueryException
	 *         If the supplied query is malformed.
	 * @see #prepareGraphQuery(QueryLanguage, String)
	 */
	public default GraphQuery prepareGraphQuery(String query)
		throws RepositoryException, MalformedQueryException
	{
		return prepareGraphQuery(QueryLanguage.SPARQL, query);
	}

	/**
	 * Prepares queries that produce RDF graphs. In case the query contains relative URIs that need to be
	 * resolved against an external base URI, one should use
	 * {@link #prepareGraphQuery(QueryLanguage, String, String)} instead.
	 * 
	 * @param ql
	 *        The {@link QueryLanguage query language} in which the query is formulated.
	 * @param query
	 *        The query string.
	 * @return a {@link GraphQuery} ready to be evaluated on this {@link RepositoryConnection}.
	 * @throws IllegalArgumentException
	 *         If the supplied query is not a graph query.
	 * @throws MalformedQueryException
	 *         If the supplied query is malformed.
	 * @throws UnsupportedQueryLanguageException
	 *         If the supplied query language is not supported.
	 */
	public GraphQuery prepareGraphQuery(QueryLanguage ql, String query)
		throws RepositoryException, MalformedQueryException;

	/**
	 * Prepares queries that produce RDF graphs.
	 * 
	 * @param ql
	 *        The {@link QueryLanguage query language} in which the query is formulated.
	 * @param query
	 *        The query string.
	 * @param baseURI
	 *        The base URI to resolve any relative URIs that are in the query against, can be <tt>null</tt> if
	 *        the query does not contain any relative URIs.
	 * @return a {@link GraphQuery} ready to be evaluated on this {@link RepositoryConnection}.
	 * @throws IllegalArgumentException
	 *         If the supplied query is not a graph query.
	 * @throws MalformedQueryException
	 *         If the supplied query is malformed.
	 * @throws UnsupportedQueryLanguageException
	 *         If the supplied query language is not supported.
	 */
	public GraphQuery prepareGraphQuery(QueryLanguage ql, String query, String baseURI)
		throws RepositoryException, MalformedQueryException;

	/**
	 * Prepares SPARQL queries that return <tt>true</tt> or <tt>false</tt>, that is, SPARQL ASK queries. In
	 * case the query contains relative URIs that need to be resolved against an external base URI, one should
	 * use {@link #prepareBooleanQuery(QueryLanguage, String, String)} instead.
	 * 
	 * @param query
	 *        The query string, in SPARQL syntax.
	 * @return a {@link BooleanQuery} ready to be evaluated on this {@link RepositoryConnection}.
	 * @throws IllegalArgumentException
	 *         If the supplied query is not a boolean query.
	 * @throws MalformedQueryException
	 *         If the supplied SPARQL query is malformed.
	 * @see #prepareBooleanQuery(QueryLanguage, String)
	 */
	public default BooleanQuery prepareBooleanQuery(String query)
		throws RepositoryException, MalformedQueryException
	{
		return prepareBooleanQuery(QueryLanguage.SPARQL, query);
	}

	/**
	 * Prepares queries that return <tt>true</tt> or <tt>false</tt>. In case the query contains relative URIs
	 * that need to be resolved against an external base URI, one should use
	 * {@link #prepareBooleanQuery(QueryLanguage, String, String)} instead.
	 * 
	 * @param ql
	 *        The {@link QueryLanguage query language} in which the query is formulated.
	 * @param query
	 *        The query string.
	 * @return a {@link BooleanQuery} ready to be evaluated on this {@link RepositoryConnection}.
	 * @throws IllegalArgumentException
	 *         If the supplied query is not a boolean query.
	 * @throws MalformedQueryException
	 *         If the supplied query is malformed.
	 * @throws UnsupportedQueryLanguageException
	 *         If the supplied query language is not supported.
	 */
	public BooleanQuery prepareBooleanQuery(QueryLanguage ql, String query)
		throws RepositoryException, MalformedQueryException;

	/**
	 * Prepares queries that return <tt>true</tt> or <tt>false</tt>.
	 * 
	 * @param ql
	 *        The {@link QueryLanguage query language} in which the query is formulated.
	 * @param query
	 *        The query string.
	 * @param baseURI
	 *        The base URI to resolve any relative URIs that are in the query against, can be <tt>null</tt> if
	 *        the query does not contain any relative URIs.
	 * @return a {@link BooleanQuery} ready to be evaluated on this {@link RepositoryConnection}.
	 * @throws IllegalArgumentException
	 *         If the supplied query is not a boolean query.
	 * @throws MalformedQueryException
	 *         If the supplied query is malformed.
	 * @throws UnsupportedQueryLanguageException
	 *         If the supplied query language is not supported.
	 */
	public BooleanQuery prepareBooleanQuery(QueryLanguage ql, String query, String baseURI)
		throws RepositoryException, MalformedQueryException;

	/**
	 * Prepares a SPARQL Update operation. In case the update string contains relative URIs that need to be
	 * resolved against an external base URI, one should use
	 * {@link #prepareUpdate(QueryLanguage, String, String)} instead.
	 * 
	 * @param update
	 *        The update operation string, in SPARQL syntax.
	 * @return a {@link Update} ready to be executed on this {@link RepositoryConnection}.
	 * @throws MalformedQueryException
	 *         If the supplied update operation string is malformed.
	 * @see #prepareUpdate(QueryLanguage, String)
	 */
	public default Update prepareUpdate(String update)
		throws RepositoryException, MalformedQueryException
	{
		return prepareUpdate(QueryLanguage.SPARQL, update);
	}

	/**
	 * Prepares an Update operation. In case the update string contains relative URIs that need to be resolved
	 * against an external base URI, one should use {@link #prepareUpdate(QueryLanguage, String, String)}
	 * instead.
	 * 
	 * @param ql
	 *        The {@link QueryLanguage query language} in which the update operation is formulated.
	 * @param update
	 *        The update operation string.
	 * @return a {@link Update} ready to be executed on this {@link RepositoryConnection}.
	 * @throws MalformedQueryException
	 *         If the supplied update operation string is malformed.
	 */
	public Update prepareUpdate(QueryLanguage ql, String update)
		throws RepositoryException, MalformedQueryException;

	/**
	 * Prepares an Update operation.
	 * 
	 * @param ql
	 *        The {@link QueryLanguage query language} in which the update operation is formulated.
	 * @param update
	 *        The update operation string.
	 * @param baseURI
	 *        The base URI to resolve any relative URIs that are in the update against, can be <tt>null</tt>
	 *        if the update does not contain any relative URIs.
	 * @return a {@link Update} ready to be executed on this {@link RepositoryConnection}.
	 * @throws MalformedQueryException
	 *         If the supplied update operation string is malformed.
	 */
	public Update prepareUpdate(QueryLanguage ql, String update, String baseURI)
		throws RepositoryException, MalformedQueryException;

	/**
	 * Gets all resources that are used as content identifiers. Care should be taken that the returned
	 * {@link RepositoryResult} is closed to free any resources that it keeps hold of.
	 * 
	 * @return a RepositoryResult object containing Resources that are used as context identifiers.
	 */
	public RepositoryResult<Resource> getContextIDs()
		throws RepositoryException;

	/**
	 * Gets all statements with a specific subject, predicate and/or object from the repository. The result is
	 * optionally restricted to the specified set of named contexts. If the repository supports inferencing,
	 * inferred statements will be included in the result.
	 * 
	 * @param subj
	 *        A Resource specifying the subject, or <tt>null</tt> for a wildcard.
	 * @param pred
	 *        A URI specifying the predicate, or <tt>null</tt> for a wildcard.
	 * @param obj
	 *        A Value specifying the object, or <tt>null</tt> for a wildcard.
	 * @param contexts
<<<<<<< HEAD
	 *        The context(s) to get the data from. Note that this parameter is a
	 *        vararg and as such is optional. If no contexts are supplied the
	 *        method operates on the entire repository.
	 * @return The statements matching the specified pattern. The result object
	 *         is a {@link RepositoryResult} object, a lazy Iterator-like object
	 *         containing {@link Statement}s and optionally throwing a
	 *         {@link RepositoryException} when an error when a problem occurs
	 *         during retrieval.
=======
	 *        The context(s) to get the data from. Note that this parameter is a vararg and as such is
	 *        optional. If no contexts are supplied the method operates on the entire repository.
	 * @return The statements matching the specified pattern. The result object is a {@link RepositoryResult}
	 *         object, a lazy Iterator-like object containing {@link Statement}s and optionally throwing a
	 *         {@link RepositoryException} when an error when a problem occurs during retrieval.
	 * @since 4.0
>>>>>>> f11a8190
	 */
	public default RepositoryResult<Statement> getStatements(Resource subj, IRI pred, Value obj,
			Resource... contexts)
		throws RepositoryException
	{
		return getStatements(subj, pred, obj, true, contexts);
	}

	/**
	 * Gets all statements with a specific subject, predicate and/or object from the repository. The result is
	 * optionally restricted to the specified set of named contexts.
	 * 
	 * @param subj
	 *        A Resource specifying the subject, or <tt>null</tt> for a wildcard.
	 * @param pred
	 *        A URI specifying the predicate, or <tt>null</tt> for a wildcard.
	 * @param obj
	 *        A Value specifying the object, or <tt>null</tt> for a wildcard.
	 * @param contexts
	 *        The context(s) to get the data from. Note that this parameter is a vararg and as such is
	 *        optional. If no contexts are supplied the method operates on the entire repository.
	 * @param includeInferred
	 *        if false, no inferred statements are returned; if true, inferred statements are returned if
	 *        available. The default is true.
	 * @return The statements matching the specified pattern. The result object is a {@link RepositoryResult}
	 *         object, a lazy Iterator-like object containing {@link Statement}s and optionally throwing a
	 *         {@link RepositoryException} when an error when a problem occurs during retrieval.
	 * @deprecated since 4.0. Use {@link #getStatements(Resource, IRI, Value, boolean, Resource...)} instead.
	 */
	@Deprecated
	public default RepositoryResult<Statement> getStatements(Resource subj, URI pred, Value obj,
			boolean includeInferred, Resource... contexts)
		throws RepositoryException
	{
		return getStatements(subj, (IRI)pred, obj, includeInferred, contexts);
	}

	/**
	 * Gets all statements with a specific subject, predicate and/or object from the repository. The result is
	 * optionally restricted to the specified set of named contexts.
	 * 
	 * @param subj
	 *        A Resource specifying the subject, or <tt>null</tt> for a wildcard.
	 * @param pred
	 *        An IRI specifying the predicate, or <tt>null</tt> for a wildcard.
	 * @param obj
	 *        A Value specifying the object, or <tt>null</tt> for a wildcard.
	 * @param contexts
	 *        The context(s) to get the data from. Note that this parameter is a vararg and as such is
	 *        optional. If no contexts are supplied the method operates on the entire repository.
	 * @param includeInferred
	 *        if false, no inferred statements are returned; if true, inferred statements are returned if
	 *        available. The default is true.
	 * @return The statements matching the specified pattern. The result object is a {@link RepositoryResult}
	 *         object, a lazy Iterator-like object containing {@link Statement}s and optionally throwing a
	 *         {@link RepositoryException} when an error when a problem occurs during retrieval.
	 */
	public RepositoryResult<Statement> getStatements(Resource subj, IRI pred, Value obj,
			boolean includeInferred, Resource... contexts)
		throws RepositoryException;

	/**
	 * Checks whether the repository contains statements with a specific subject, predicate and/or object,
	 * optionally in the specified contexts.
	 * 
	 * @param subj
	 *        A Resource specifying the subject, or <tt>null</tt> for a wildcard.
	 * @param pred
	 *        An IRI specifying the predicate, or <tt>null</tt> for a wildcard.
	 * @param obj
	 *        A Value specifying the object, or <tt>null</tt> for a wildcard.
	 * @param contexts
	 *        The context(s) the need to be searched. Note that this parameter is a vararg and as such is
	 *        optional. If no contexts are supplied the method operates on the entire repository.
	 * @param includeInferred
	 *        if false, no inferred statements are considered; if true, inferred statements are considered if
	 *        available
	 * @return true If a matching statement is in the repository in the specified context, false otherwise.
	 */
	public boolean hasStatement(Resource subj, IRI pred, Value obj, boolean includeInferred,
			Resource... contexts)
		throws RepositoryException;

	/**
	 * Checks whether the repository contains statements with a specific subject, predicate and/or object,
	 * optionally in the specified contexts.
	 * 
	 * @param subj
	 *        A Resource specifying the subject, or <tt>null</tt> for a wildcard.
	 * @param pred
	 *        A URI specifying the predicate, or <tt>null</tt> for a wildcard.
	 * @param obj
	 *        A Value specifying the object, or <tt>null</tt> for a wildcard.
	 * @param contexts
	 *        The context(s) the need to be searched. Note that this parameter is a vararg and as such is
	 *        optional. If no contexts are supplied the method operates on the entire repository.
	 * @param includeInferred
	 *        if false, no inferred statements are considered; if true, inferred statements are considered if
	 *        available
	 * @return true If a matching statement is in the repository in the specified context, false otherwise.
	 * @deprecated since 4.0. Use {@link #hasStatement(Resource, IRI, Value, boolean, Resource...)} instead.
	 */
	@Deprecated
	public default boolean hasStatement(Resource subj, URI pred, Value obj, boolean includeInferred,
			Resource... contexts)
		throws RepositoryException
	{
		return hasStatement(subj, (IRI)pred, obj, includeInferred, contexts);
	}

	/**
	 * Checks whether the repository contains the specified statement, optionally in the specified contexts.
	 * 
	 * @param st
	 *        The statement to look for. Context information in the statement is ignored.
	 * @param contexts
	 *        The context(s) to get the data from. Note that this parameter is a vararg and as such is
	 *        optional. If no contexts are supplied the method operates on the entire repository.
	 * @param includeInferred
	 *        if false, no inferred statements are considered; if true, inferred statements are considered if
	 *        available
	 * @return true If the repository contains the specified statement, false otherwise.
	 */
	public boolean hasStatement(Statement st, boolean includeInferred, Resource... contexts)
		throws RepositoryException;

	/**
	 * Exports all statements with a specific subject, predicate and/or object from the repository, optionally
	 * from the specified contexts.
	 * 
	 * @param subj
	 *        The subject, or null if the subject doesn't matter.
	 * @param pred
	 *        The predicate, or null if the predicate doesn't matter.
	 * @param obj
	 *        The object, or null if the object doesn't matter.
	 * @param contexts
	 *        The context(s) to get the data from. Note that this parameter is a vararg and as such is
	 *        optional. If no contexts are supplied the method operates on the entire repository.
	 * @param handler
	 *        The handler that will handle the RDF data.
	 * @param includeInferred
	 *        if false, no inferred statements are returned; if true, inferred statements are returned if
	 *        available
	 * @throws RDFHandlerException
	 *         If the handler encounters an unrecoverable error.
	 */
	public void exportStatements(Resource subj, IRI pred, Value obj, boolean includeInferred,
			RDFHandler handler, Resource... contexts)
		throws RepositoryException, RDFHandlerException;

	/**
	 * Exports all explicit statements in the specified contexts to the supplied RDFHandler.
	 * 
	 * @param contexts
	 *        The context(s) to get the data from. Note that this parameter is a vararg and as such is
	 *        optional. If no contexts are supplied the method operates on the entire repository.
	 * @param handler
	 *        The handler that will handle the RDF data.
	 * @throws RDFHandlerException
	 *         If the handler encounters an unrecoverable error.
	 */
	public void export(RDFHandler handler, Resource... contexts)
		throws RepositoryException, RDFHandlerException;

	/**
	 * Returns the number of (explicit) statements that are in the specified contexts in this repository.
	 * 
	 * @param contexts
	 *        The context(s) to get the data from. Note that this parameter is a vararg and as such is
	 *        optional. If no contexts are supplied the method operates on the entire repository.
	 * @return The number of explicit statements from the specified contexts in this repository.
	 */
	public long size(Resource... contexts)
		throws RepositoryException;

	/**
	 * Returns <tt>true</tt> if this repository does not contain any (explicit) statements.
	 * 
	 * @return <tt>true</tt> if this repository is empty, <tt>false</tt> otherwise.
	 * @throws RepositoryException
	 *         If the repository could not be checked to be empty.
	 */
	public boolean isEmpty()
		throws RepositoryException;

	/**
	 * Enables or disables auto-commit mode for the connection. If a connection is in auto-commit mode, then
	 * all updates will be executed and committed as individual transactions. Otherwise, the updates are
	 * grouped into transactions that are terminated by a call to either {@link #commit} or {@link #rollback}.
	 * By default, new connections are in auto-commit mode.
	 * <p>
	 * <b>NOTE:</b> If this connection is switched to auto-commit mode during a transaction, the transaction
	 * is committed.
	 * 
	 * @deprecated As of release 2.7.0, use {@link #begin()} instead.
	 * @throws RepositoryException
	 *         In case the mode switch failed, for example because a currently active transaction failed to
	 *         commit.
	 * @see #commit()
	 */
	@Deprecated
	public void setAutoCommit(boolean autoCommit)
		throws RepositoryException;

	/**
	 * Indicates if the connection is in auto-commit mode. The connection is in auto-commit mode when no
	 * transaction is currently active, that is, when:
	 * <ol>
	 * <li>{@link #begin()} has not been called or;
	 * <li>{@link #commit()} or {@link #rollback()} have been called to finish the transaction.
	 * </ol>
	 * 
	 * @deprecated since release 2.7.0. Use {@link #isActive()} instead.
	 * @throws RepositoryException
	 *         If a repository access error occurs.
	 */
	@Deprecated
	public boolean isAutoCommit()
		throws RepositoryException;

	/**
	 * Indicates if a transaction is currently active on the connection. A transaction is active if
	 * {@link #begin()} has been called, and becomes inactive after {@link #commit()} or {@link #rollback()}
	 * has been called.
	 * 
<<<<<<< HEAD
	 * @return <code>true</code> iff a transaction is active, <code>false</code>
	 *         iff no transaction is active.
=======
	 * @since 2.7.0
	 * @return <code>true</code> iff a transaction is active, <code>false</code> iff no transaction is active.
>>>>>>> f11a8190
	 * @throws UnknownTransactionStateException
	 *         if the transaction state can not be determined. This can happen for instance when communication
	 *         with a repository fails or times out.
	 * @throws RepositoryException
	 */
	public boolean isActive()
		throws UnknownTransactionStateException, RepositoryException;

	/**
	 * Sets the transaction isolation level for the next transaction(s) on this connection. If the level is
	 * set to a value that is not supported by the underlying repository, this method will still succeed but a
	 * subsequent call to {@link #begin()} will result in an exception.
	 * 
	 * @param level
	 *        the transaction isolation level to set.
	 * @throws IllegalStateException
	 *         if the method is called while a transaction is already active.
	 */
	public void setIsolationLevel(IsolationLevel level)
		throws IllegalStateException;

	/**
	 * Retrieves the current {@link IsolationLevel transaction isolation level} of the connection.
	 * 
	 * @return the current transaction isolation level.
	 */
	public IsolationLevel getIsolationLevel();

	/**
	 * Begins a new transaction, requiring {@link #commit()} or {@link #rollback()} to be called to end the
	 * transaction. The transaction will use the currently set {@link IsolationLevel isolation level} for this
	 * connection.
	 * 
	 * @throws RepositoryException
	 *         If the connection could not start the transaction. One possible reason this may happen is if a
	 *         transaction is already {@link #isActive() active} on the current connection.
	 * @see #begin(IsolationLevel)
	 * @see #isActive()
	 * @see #commit()
	 * @see #rollback()
	 * @see #setIsolationLevel(IsolationLevel)
	 */
	public void begin()
		throws RepositoryException;

	/**
	 * Begins a new transaction with the supplied {@link IsolationLevel}, requiring {@link #commit()} or
	 * {@link #rollback()} to be called to end the transaction.
	 * 
	 * @param level
	 *        The {@link IsolationLevel} at which this transaction will operate. If set to <code>null</code>
	 *        the default isolation level of the underlying store will be used. If the specified isolation
	 *        level is not supported by the underlying store, it will attempt to use a supported
	 *        {@link IsolationLevel#isCompatibleWith(IsolationLevel) compatible level} instead.
	 * @throws RepositoryException
	 *         If the connection could not start the transaction. Possible reasons this may happen are:
	 *         <ul>
	 *         <li>a transaction is already {@link #isActive() active} on the current connection.
	 *         <li>the specified {@link IsolationLevel} is not supported by the store, and no compatible level
	 *         could be found.
	 *         </ul>
	 * @see #begin()
	 * @see #isActive()
	 * @see #commit()
	 * @see #rollback()
	 * @see #setIsolationLevel()
	 */
	public void begin(IsolationLevel level)
		throws RepositoryException;

	/**
	 * Commits the active transaction. This operation ends the active transaction.
	 * 
	 * @throws UnknownTransactionStateException
	 *         if the transaction state can not be determined. This can happen for instance when communication
	 *         with a repository fails or times out.
	 * @throws RepositoryException
	 *         If the connection could not be committed, or if the connection does not have an active
	 *         transaction.
	 * @see #isActive()
	 * @see #begin()
	 * @see #rollback()
	 */
	public void commit()
		throws RepositoryException;

	/**
	 * Rolls back all updates in the active transaction. This operation ends the active transaction.
	 * 
	 * @throws UnknownTransactionStateException
	 *         if the transaction state can not be determined. This can happen for instance when communication
	 *         with a repository fails or times out.
	 * @throws RepositoryException
	 *         If the transaction could not be rolled back, or if the connection does not have an active
	 *         transaction.
	 * @see #isActive()
	 * @see #begin()
	 * @see #commit()
	 */
	public void rollback()
		throws RepositoryException;

	/**
	 * Adds RDF data from an InputStream to the repository, optionally to one or more named contexts.
	 * 
	 * @param in
	 *        An InputStream from which RDF data can be read.
	 * @param baseURI
	 *        The base URI to resolve any relative URIs that are in the data against.
	 * @param dataFormat
	 *        The serialization format of the data.
	 * @param contexts
	 *        The contexts to add the data to. If one or more contexts are supplied the method ignores
	 *        contextual information in the actual data. If no contexts are supplied the contextual
	 *        information in the input stream is used, if no context information is available the data is
	 *        added without any context.
	 * @throws IOException
	 *         If an I/O error occurred while reading from the input stream.
	 * @throws UnsupportedRDFormatException
	 *         If no parser is available for the specified RDF format.
	 * @throws RDFParseException
	 *         If an error was found while parsing the RDF data.
	 * @throws RepositoryException
	 *         If the data could not be added to the repository, for example because the repository is not
	 *         writable.
	 */
	public void add(InputStream in, String baseURI, RDFFormat dataFormat, Resource... contexts)
		throws IOException, RDFParseException, RepositoryException;

	/**
	 * Adds RDF data from a Reader to the repository, optionally to one or more named contexts. <b>Note: using
	 * a Reader to upload byte-based data means that you have to be careful not to destroy the data's
	 * character encoding by enforcing a default character encoding upon the bytes. If possible, adding such
	 * data using an InputStream is to be preferred.</b>
	 * 
	 * @param reader
	 *        A Reader from which RDF data can be read.
	 * @param baseURI
	 *        The base URI to resolve any relative URIs that are in the data against.
	 * @param dataFormat
	 *        The serialization format of the data.
	 * @param contexts
	 *        The contexts to add the data to. If one or more contexts are specified the data is added to
	 *        these contexts, ignoring any context information in the data itself.
	 * @throws IOException
	 *         If an I/O error occurred while reading from the reader.
	 * @throws UnsupportedRDFormatException
	 *         If no parser is available for the specified RDF format.
	 * @throws RDFParseException
	 *         If an error was found while parsing the RDF data.
	 * @throws RepositoryException
	 *         If the data could not be added to the repository, for example because the repository is not
	 *         writable.
	 */
	public void add(Reader reader, String baseURI, RDFFormat dataFormat, Resource... contexts)
		throws IOException, RDFParseException, RepositoryException;

	/**
	 * Adds the RDF data that can be found at the specified URL to the repository, optionally to one or more
	 * named contexts.
	 * 
	 * @param url
	 *        The URL of the RDF data.
	 * @param baseURI
	 *        The base URI to resolve any relative URIs that are in the data against. This defaults to the
	 *        value of {@link java.net.URL#toExternalForm() url.toExternalForm()} if the value is set to
	 *        <tt>null</tt>.
	 * @param dataFormat
	 *        The serialization format of the data. If set to <tt>null</tt>, the format will be automatically
	 *        determined by examining the content type in the HTTP response header, and failing that, the file
	 *        name extension of the supplied URL.
	 * @param contexts
	 *        The contexts to add the data to. If one or more contexts are specified the data is added to
	 *        these contexts, ignoring any context information in the data itself.
	 * @throws IOException
	 *         If an I/O error occurred while reading from the URL.
	 * @throws UnsupportedRDFormatException
	 *         If no parser is available for the specified RDF format, or the RDF format could not be
	 *         automatically determined.
	 * @throws RDFParseException
	 *         If an error was found while parsing the RDF data.
	 * @throws RepositoryException
	 *         If the data could not be added to the repository, for example because the repository is not
	 *         writable.
	 */
	public void add(URL url, String baseURI, RDFFormat dataFormat, Resource... contexts)
		throws IOException, RDFParseException, RepositoryException;

	/**
	 * Adds RDF data from the specified file to a specific contexts in the repository.
	 * 
	 * @param file
	 *        A file containing RDF data.
	 * @param baseURI
	 *        The base URI to resolve any relative URIs that are in the data against. This defaults to the
	 *        value of {@link java.io.File#toURI() file.toURI()} if the value is set to <tt>null</tt>.
	 * @param dataFormat
	 *        The serialization format of the data.
	 * @param contexts
	 *        The contexts to add the data to. Note that this parameter is a vararg and as such is optional.
	 *        If no contexts are specified, the data is added to any context specified in the actual data
	 *        file, or if the data contains no context, it is added without context. If one or more contexts
	 *        are specified the data is added to these contexts, ignoring any context information in the data
	 *        itself.
	 * @throws IOException
	 *         If an I/O error occurred while reading from the file.
	 * @throws UnsupportedRDFormatException
	 *         If no parser is available for the specified RDF format.
	 * @throws RDFParseException
	 *         If an error was found while parsing the RDF data.
	 * @throws RepositoryException
	 *         If the data could not be added to the repository, for example because the repository is not
	 *         writable.
	 */
	public void add(File file, String baseURI, RDFFormat dataFormat, Resource... contexts)
		throws IOException, RDFParseException, RepositoryException;

	/**
	 * Adds a statement with the specified subject, predicate and object to this repository, optionally to one
	 * or more named contexts.
	 * 
	 * @param subject
	 *        The statement's subject.
	 * @param predicate
	 *        The statement's predicate.
	 * @param object
	 *        The statement's object.
	 * @param contexts
	 *        The contexts to add the data to. Note that this parameter is a vararg and as such is optional.
	 *        If no contexts are specified, the data is added to any context specified in the actual data
	 *        file, or if the data contains no context, it is added without context. If one or more contexts
	 *        are specified the data is added to these contexts, ignoring any context information in the data
	 *        itself.
	 * @throws RepositoryException
	 *         If the data could not be added to the repository, for example because the repository is not
	 *         writable.
	 */
	public void add(Resource subject, IRI predicate, Value object, Resource... contexts)
		throws RepositoryException;

	/**
	 * Adds a statement with the specified subject, predicate and object to this repository, optionally to one
	 * or more named contexts.
	 * 
	 * @param subject
	 *        The statement's subject.
	 * @param predicate
	 *        The statement's predicate.
	 * @param object
	 *        The statement's object.
	 * @param contexts
	 *        The contexts to add the data to. Note that this parameter is a vararg and as such is optional.
	 *        If no contexts are specified, the data is added to any context specified in the actual data
	 *        file, or if the data contains no context, it is added without context. If one or more contexts
	 *        are specified the data is added to these contexts, ignoring any context information in the data
	 *        itself.
	 * @throws RepositoryException
	 *         If the data could not be added to the repository, for example because the repository is not
	 *         writable.
	 * @deprecated since 4.0. Use {@link #add(Resource, IRI, Value, Resource...)} instead.
	 */
	@Deprecated
	public default void add(Resource subject, URI predicate, Value object, Resource... contexts)
		throws RepositoryException
	{
		this.add(subject, (IRI)predicate, object, contexts);
	}

	/**
	 * Adds the supplied statement to this repository, optionally to one or more named contexts.
	 * 
	 * @param st
	 *        The statement to add.
	 * @param contexts
	 *        The contexts to add the statements to. Note that this parameter is a vararg and as such is
	 *        optional. If no contexts are specified, the statement is added to any context specified in each
	 *        statement, or if the statement contains no context, it is added without context. If one or more
	 *        contexts are specified the statement is added to these contexts, ignoring any context
	 *        information in the statement itself.
	 * @throws RepositoryException
	 *         If the statement could not be added to the repository, for example because the repository is
	 *         not writable.
	 */
	public void add(Statement st, Resource... contexts)
		throws RepositoryException;

	/**
	 * Adds the supplied statements to this repository, optionally to one or more named contexts.
	 * 
	 * @param statements
	 *        The statements that should be added.
	 * @param contexts
	 *        The contexts to add the statements to. Note that this parameter is a vararg and as such is
	 *        optional. If no contexts are specified, each statement is added to any context specified in the
	 *        statement, or if the statement contains no context, it is added without context. If one or more
	 *        contexts are specified each statement is added to these contexts, ignoring any context
	 *        information in the statement itself. ignored.
	 * @throws RepositoryException
	 *         If the statements could not be added to the repository, for example because the repository is
	 *         not writable.
	 */
	public void add(Iterable<? extends Statement> statements, Resource... contexts)
		throws RepositoryException;

	/**
	 * Adds the supplied statements to this repository, optionally to one or more named contexts.
	 * 
	 * @param statements
	 *        The statements to add. In case the iteration is a
	 *        {@link org.eclipse.rdf4j.common.iteration.CloseableIteration}, it will be closed before this
	 *        method returns.
	 * @param contexts
	 *        The contexts to add the statements to. Note that this parameter is a vararg and as such is
	 *        optional. If no contexts are specified, each statement is added to any context specified in the
	 *        statement, or if the statement contains no context, it is added without context. If one or more
	 *        contexts are specified each statement is added to these contexts, ignoring any context
	 *        information in the statement itself. ignored.
	 * @throws RepositoryException
	 *         If the statements could not be added to the repository, for example because the repository is
	 *         not writable.
	 */
	public <E extends Exception> void add(Iteration<? extends Statement, E> statements, Resource... contexts)
		throws RepositoryException, E;

	/**
	 * Removes the statement(s) with the specified subject, predicate and object from the repository,
	 * optionally restricted to the specified contexts.
	 * 
	 * @param subject
	 *        The statement's subject, or <tt>null</tt> for a wildcard.
	 * @param predicate
	 *        The statement's predicate, or <tt>null</tt> for a wildcard.
	 * @param object
	 *        The statement's object, or <tt>null</tt> for a wildcard.
	 * @param contexts
	 *        The context(s) to remove the data from. Note that this parameter is a vararg and as such is
	 *        optional. If no contexts are supplied the method operates on the entire repository.
	 * @throws RepositoryException
	 *         If the statement(s) could not be removed from the repository, for example because the
	 *         repository is not writable.
	 */
	public void remove(Resource subject, IRI predicate, Value object, Resource... contexts)
		throws RepositoryException;

	/**
	 * Removes the statement(s) with the specified subject, predicate and object from the repository,
	 * optionally restricted to the specified contexts.
	 * 
	 * @param subject
	 *        The statement's subject, or <tt>null</tt> for a wildcard.
	 * @param predicate
	 *        The statement's predicate, or <tt>null</tt> for a wildcard.
	 * @param object
	 *        The statement's object, or <tt>null</tt> for a wildcard.
	 * @param contexts
	 *        The context(s) to remove the data from. Note that this parameter is a vararg and as such is
	 *        optional. If no contexts are supplied the method operates on the entire repository.
	 * @throws RepositoryException
	 *         If the statement(s) could not be removed from the repository, for example because the
	 *         repository is not writable.
	 * @deprecated since 4.0. Use {@link #remove(Resource, IRI, Value, Resource...)} instead.
	 */
	@Deprecated
	public default void remove(Resource subject, URI predicate, Value object, Resource... contexts)
		throws RepositoryException
	{
		this.remove(subject, (IRI)predicate, object, contexts);
	}

	/**
	 * Removes the supplied statement from the specified contexts in the repository.
	 * 
	 * @param st
	 *        The statement to remove.
	 * @param contexts
	 *        The context(s) to remove the data from. Note that this parameter is a vararg and as such is
	 *        optional. If no contexts are supplied the method operates on the contexts associated with the
	 *        statement itself, and if no context is associated with the statement, on the entire repository.
	 * @throws RepositoryException
	 *         If the statement could not be removed from the repository, for example because the repository
	 *         is not writable.
	 */
	public void remove(Statement st, Resource... contexts)
		throws RepositoryException;

	/**
	 * Removes the supplied statements from the specified contexts in this repository.
	 * 
	 * @param statements
	 *        The statements that should be added.
	 * @param contexts
	 *        The context(s) to remove the data from. Note that this parameter is a vararg and as such is
	 *        optional. If no contexts are supplied the method operates on the contexts associated with the
	 *        statement itself, and if no context is associated with the statement, on the entire repository.
	 * @throws RepositoryException
	 *         If the statements could not be added to the repository, for example because the repository is
	 *         not writable.
	 */
	public void remove(Iterable<? extends Statement> statements, Resource... contexts)
		throws RepositoryException;

	/**
	 * Removes the supplied statements from a specific context in this repository, ignoring any context
	 * information carried by the statements themselves.
	 * 
	 * @param statements
	 *        The statements to remove. In case the iteration is a
	 *        {@link org.eclipse.rdf4j.common.iteration.CloseableIteration}, it will be closed before this
	 *        method returns.
	 * @param contexts
	 *        The context(s) to remove the data from. Note that this parameter is a vararg and as such is
	 *        optional. If no contexts are supplied the method operates on the contexts associated with the
	 *        statement itself, and if no context is associated with the statement, on the entire repository.
	 * @throws RepositoryException
	 *         If the statements could not be removed from the repository, for example because the repository
	 *         is not writable.
	 */
	public <E extends Exception> void remove(Iteration<? extends Statement, E> statements,
			Resource... contexts)
		throws RepositoryException, E;

	/**
	 * Removes all statements from a specific contexts in the repository.
	 * 
	 * @param contexts
	 *        The context(s) to remove the data from. Note that this parameter is a vararg and as such is
	 *        optional. If no contexts are supplied the method operates on the entire repository.
	 * @throws RepositoryException
	 *         If the statements could not be removed from the repository, for example because the repository
	 *         is not writable.
	 */
	public void clear(Resource... contexts)
		throws RepositoryException;

	/**
	 * Gets all declared namespaces as a RepositoryResult of {@link Namespace} objects. Each Namespace object
	 * consists of a prefix and a namespace name.
	 * 
	 * @return A RepositoryResult containing Namespace objects. Care should be taken to close the
	 *         RepositoryResult after use.
	 * @throws RepositoryException
	 *         If the namespaces could not be read from the repository.
	 */
	public RepositoryResult<Namespace> getNamespaces()
		throws RepositoryException;

	/**
	 * Gets the namespace that is associated with the specified prefix, if any.
	 * 
	 * @param prefix
	 *        A namespace prefix, or an empty string in case of the default namespace.
	 * @return The namespace name that is associated with the specified prefix, or <tt>null</tt> if there is
	 *         no such namespace.
	 * @throws RepositoryException
	 *         If the namespace could not be read from the repository.
	 * @throws NullPointerException
	 *         In case <tt>prefix</tt> is <tt>null</tt>.
	 */
	public String getNamespace(String prefix)
		throws RepositoryException;

	/**
	 * Sets the prefix for a namespace.
	 * 
	 * @param prefix
	 *        The new prefix, or an empty string in case of the default namespace.
	 * @param name
	 *        The namespace name that the prefix maps to.
	 * @throws RepositoryException
	 *         If the namespace could not be set in the repository, for example because the repository is not
	 *         writable.
	 * @throws NullPointerException
	 *         In case <tt>prefix</tt> or <tt>name</tt> is <tt>null</tt>.
	 */
	public void setNamespace(String prefix, String name)
		throws RepositoryException;

	/**
	 * Removes a namespace declaration by removing the association between a prefix and a namespace name.
	 * 
	 * @param prefix
	 *        The namespace prefix, or an empty string in case of the default namespace.
	 * @throws RepositoryException
	 *         If the namespace prefix could not be removed.
	 * @throws NullPointerException
	 *         In case <tt>prefix</tt> is <tt>null</tt>.
	 */
	public void removeNamespace(String prefix)
		throws RepositoryException;

	/**
	 * Removes all namespace declarations from the repository.
	 * 
	 * @throws RepositoryException
	 *         If the namespace declarations could not be removed.
	 */
	public void clearNamespaces()
		throws RepositoryException;

}<|MERGE_RESOLUTION|>--- conflicted
+++ resolved
@@ -158,13 +158,7 @@
 	 * @throws MalformedQueryException
 	 *         If the supplied query is malformed.
 	 * @throws UnsupportedOperationException
-<<<<<<< HEAD
-	 *         If the <tt>prepareQuery</tt> method is not supported by this
-	 *         repository.
-=======
 	 *         If the <tt>prepareQuery</tt> method is not supported by this repository.
-	 * @since 4.0
->>>>>>> f11a8190
 	 * @see #prepareQuery(QueryLanguage, String)
 	 */
 	public default Query prepareQuery(String query)
@@ -469,23 +463,11 @@
 	 * @param obj
 	 *        A Value specifying the object, or <tt>null</tt> for a wildcard.
 	 * @param contexts
-<<<<<<< HEAD
-	 *        The context(s) to get the data from. Note that this parameter is a
-	 *        vararg and as such is optional. If no contexts are supplied the
-	 *        method operates on the entire repository.
-	 * @return The statements matching the specified pattern. The result object
-	 *         is a {@link RepositoryResult} object, a lazy Iterator-like object
-	 *         containing {@link Statement}s and optionally throwing a
-	 *         {@link RepositoryException} when an error when a problem occurs
-	 *         during retrieval.
-=======
 	 *        The context(s) to get the data from. Note that this parameter is a vararg and as such is
 	 *        optional. If no contexts are supplied the method operates on the entire repository.
 	 * @return The statements matching the specified pattern. The result object is a {@link RepositoryResult}
 	 *         object, a lazy Iterator-like object containing {@link Statement}s and optionally throwing a
 	 *         {@link RepositoryException} when an error when a problem occurs during retrieval.
-	 * @since 4.0
->>>>>>> f11a8190
 	 */
 	public default RepositoryResult<Statement> getStatements(Resource subj, IRI pred, Value obj,
 			Resource... contexts)
@@ -712,13 +694,7 @@
 	 * {@link #begin()} has been called, and becomes inactive after {@link #commit()} or {@link #rollback()}
 	 * has been called.
 	 * 
-<<<<<<< HEAD
-	 * @return <code>true</code> iff a transaction is active, <code>false</code>
-	 *         iff no transaction is active.
-=======
-	 * @since 2.7.0
 	 * @return <code>true</code> iff a transaction is active, <code>false</code> iff no transaction is active.
->>>>>>> f11a8190
 	 * @throws UnknownTransactionStateException
 	 *         if the transaction state can not be determined. This can happen for instance when communication
 	 *         with a repository fails or times out.
