--- conflicted
+++ resolved
@@ -507,11 +507,7 @@
 
 	private Template getTemplate(final IRI tmplUri, final IRI queryType, final Set<IRI> abstractTmpls,
 			final TripleSource store)
-<<<<<<< HEAD
 				throws RDF4JException
-=======
-		throws OpenRDFException
->>>>>>> 2cfb1066
 	{
 		try {
 			return templateCache.get(tmplUri, new Callable<Template>() {
@@ -539,11 +535,7 @@
 
 	private Template parseTemplateInternal(IRI tmplUri, IRI queryType, Set<IRI> abstractTmpls,
 			TripleSource store)
-<<<<<<< HEAD
 				throws RDF4JException
-=======
-		throws OpenRDFException
->>>>>>> 2cfb1066
 	{
 		Set<IRI> possibleTmplTypes = new HashSet<IRI>();
 		CloseableIteration<? extends IRI, ? extends RDF4JException> typeIter = Statements.getObjectURIs(
@@ -628,11 +620,7 @@
 
 	public org.eclipse.rdf4j.query.algebra.evaluation.function.Function parseFunction(IRI funcUri,
 			TripleSource store)
-<<<<<<< HEAD
 				throws RDF4JException
-=======
-		throws OpenRDFException
->>>>>>> 2cfb1066
 	{
 		for (FunctionParser functionParser : functionParsers) {
 			org.eclipse.rdf4j.query.algebra.evaluation.function.Function function = functionParser.parse(
