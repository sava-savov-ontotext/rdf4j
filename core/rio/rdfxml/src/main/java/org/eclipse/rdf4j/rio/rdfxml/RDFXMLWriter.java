/*******************************************************************************
 * Copyright (c) 2015 Eclipse RDF4J contributors, Aduna, and others.
 * All rights reserved. This program and the accompanying materials
 * are made available under the terms of the Eclipse Distribution License v1.0
 * which accompanies this distribution, and is available at
 * http://www.eclipse.org/org/documents/edl-v10.php.
 *******************************************************************************/
package org.eclipse.rdf4j.rio.rdfxml;

import java.io.IOException;
import java.io.OutputStream;
import java.io.OutputStreamWriter;
import java.io.Writer;
import java.nio.charset.StandardCharsets;
import java.util.Collection;
import java.util.HashSet;
import java.util.LinkedHashMap;
import java.util.Map;

import org.eclipse.rdf4j.common.io.CharSink;
import org.eclipse.rdf4j.common.net.ParsedIRI;
import org.eclipse.rdf4j.common.xml.XMLUtil;
import org.eclipse.rdf4j.model.BNode;
import org.eclipse.rdf4j.model.IRI;
import org.eclipse.rdf4j.model.Literal;
import org.eclipse.rdf4j.model.Resource;
import org.eclipse.rdf4j.model.Statement;
import org.eclipse.rdf4j.model.Value;
import org.eclipse.rdf4j.model.util.Literals;
import org.eclipse.rdf4j.model.vocabulary.RDF;
import org.eclipse.rdf4j.model.vocabulary.XSD;
import org.eclipse.rdf4j.rio.RDFFormat;
import org.eclipse.rdf4j.rio.RDFHandlerException;
import org.eclipse.rdf4j.rio.RDFWriter;
import org.eclipse.rdf4j.rio.RioSetting;
import org.eclipse.rdf4j.rio.WriterConfig;
import org.eclipse.rdf4j.rio.helpers.AbstractRDFWriter;
import org.eclipse.rdf4j.rio.helpers.BasicParserSettings;
import org.eclipse.rdf4j.rio.helpers.BasicWriterSettings;
import org.eclipse.rdf4j.rio.helpers.XMLWriterSettings;

/**
 * An implementation of the RDFWriter interface that writes RDF documents in XML-serialized RDF format.
 */
public class RDFXMLWriter extends AbstractRDFWriter implements RDFWriter, CharSink {

	protected final ParsedIRI baseIRI;
	protected final Writer writer;
	protected String defaultNamespace;
	protected boolean headerWritten = false;
	protected Resource lastWrittenSubject = null;
	protected char quote = '"';
	protected boolean entityQuote = false;

	/**
	 * Creates a new RDFXMLWriter that will write to the supplied OutputStream.
	 *
	 * @param out The OutputStream to write the RDF/XML document to.
	 */
	public RDFXMLWriter(OutputStream out) {
		this(out, null);
	}

	/**
	 * Creates a new RDFXMLWriter that will write to the supplied OutputStream.
	 *
	 * @param out     The OutputStream to write the RDF/XML document to.
	 * @param baseIRI base URI
	 */
	public RDFXMLWriter(OutputStream out, ParsedIRI baseIRI) {
		this.baseIRI = baseIRI;
		this.writer = new OutputStreamWriter(out, StandardCharsets.UTF_8);
		namespaceTable = new LinkedHashMap<>();
	}

	/**
	 * Creates a new RDFXMLWriter that will write to the supplied Writer.
	 *
	 * @param writer The Writer to write the RDF/XML document to.
	 */
	public RDFXMLWriter(Writer writer) {
		this(writer, null);
	}

	/**
	 * Creates a new RDFXMLWriter that will write to the supplied Writer.
	 *
	 * @param writer  The Writer to write the RDF/XML document to.
	 * @param baseIRI base URI
	 */
	public RDFXMLWriter(Writer writer, ParsedIRI baseIRI) {
		this.baseIRI = baseIRI;
		this.writer = writer;
		namespaceTable = new LinkedHashMap<>();
	}

	@Override
	public RDFFormat getRDFFormat() {
		return RDFFormat.RDFXML;
	}

	@Override
<<<<<<< HEAD
	public Writer getWriter() {
		return writer;
=======
	public Collection<RioSetting<?>> getSupportedSettings() {
		final Collection<RioSetting<?>> settings = new HashSet<>(super.getSupportedSettings());
		settings.add(BasicWriterSettings.BASE_DIRECTIVE);
		settings.add(XMLWriterSettings.USE_SINGLE_QUOTES);
		settings.add(XMLWriterSettings.QUOTES_TO_ENTITIES_IN_TEXT);
		settings.add(XMLWriterSettings.INCLUDE_ROOT_RDF_TAG);
		settings.add(XMLWriterSettings.INCLUDE_XML_PI);
		return settings;
>>>>>>> 2fc74b83
	}

	protected void writeHeader() throws IOException {
		try {
			// This export format needs the RDF namespace to be defined, add a
			// prefix for it if there isn't one yet.
			setNamespace(RDF.PREFIX, RDF.NAMESPACE);

			WriterConfig writerConfig = getWriterConfig();
			quote = writerConfig.get(XMLWriterSettings.USE_SINGLE_QUOTES) ? '\'' : '\"';
			entityQuote = writerConfig.get(XMLWriterSettings.QUOTES_TO_ENTITIES_IN_TEXT);

			if (writerConfig.get(XMLWriterSettings.INCLUDE_XML_PI)) {
				String str = (quote == '\"') ? "<?xml version=\"1.0\" encoding=\"UTF-8\"?>\n"
						: "<?xml version='1.0' encoding='UTF-8'?>\n";
				writer.write(str);
			}

			if (writerConfig.get(XMLWriterSettings.INCLUDE_ROOT_RDF_TAG)) {
				writeStartOfStartTag(RDF.NAMESPACE, "RDF");

				if (defaultNamespace != null) {
					writeNewLine();
					writeIndent();
					writeQuotedAttribute("xmlns", defaultNamespace);
				}

				for (Map.Entry<String, String> entry : namespaceTable.entrySet()) {
					String name = entry.getKey();
					String prefix = entry.getValue();

					writeNewLine();
					writeIndent();
					writeQuotedAttribute("xmlns:" + prefix, name);
				}

				if (baseIRI != null && writerConfig.get(BasicWriterSettings.BASE_DIRECTIVE)) {
					writeNewLine();
					writeIndent();
					writeQuotedAttribute("xml:base", baseIRI.toString());
				}

				writeEndOfStartTag();
			}

			writeNewLine();
		} finally {
			headerWritten = true;
		}
	}

	@Override
	public void endRDF() throws RDFHandlerException {
		checkWritingStarted();
		try {
			if (!headerWritten) {
				writeHeader();
			}

			flushPendingStatements();

			writeNewLine();

			if (getWriterConfig().get(XMLWriterSettings.INCLUDE_ROOT_RDF_TAG)) {
				writeEndTag(RDF.NAMESPACE, "RDF");
			}

			writer.flush();
		} catch (IOException e) {
			throw new RDFHandlerException(e);
		}
	}

	@Override
	public void handleNamespace(String prefix, String name) {
		checkWritingStarted();
		setNamespace(prefix, name);
	}

	protected void setNamespace(String prefix, String name) {
		if (headerWritten) {
			// Header containing namespace declarations has already been written
			return;
		}

		if (prefix.isEmpty()) {
			defaultNamespace = name;
			return;
		}

		if (namespaceTable.containsKey(name)) {
			// Namespace is already mapped to a prefix
			return;
		}

		// Try to give the namespace the specified prefix
		boolean isLegalPrefix = XMLUtil.isNCName(prefix);

		if (!isLegalPrefix || namespaceTable.containsValue(prefix)) {
			// Specified prefix is not legal or the prefix is already in use,
			// generate a legal unique prefix
			if (!isLegalPrefix) {
				prefix = "ns";
			}
			int number = 1;
			while (namespaceTable.containsValue(prefix + number)) {
				number++;
			}
			prefix += number;
		}

		namespaceTable.put(name, prefix);
	}

	@Override
	protected void consumeStatement(Statement st) {
		Resource subj = st.getSubject();
		IRI pred = st.getPredicate();
		Value obj = st.getObject();

		// Verify that an XML namespace-qualified name can be created for the
		// predicate
		String predString = pred.toString();
		int predSplitIdx = XMLUtil.findURISplitIndex(predString);
		if (predSplitIdx == -1) {
			throw new RDFHandlerException("Unable to create XML namespace-qualified name for predicate: " + predString);
		}

		String predNamespace = predString.substring(0, predSplitIdx);
		String predLocalName = predString.substring(predSplitIdx);

		try {
			if (!headerWritten) {
				writeHeader();
			}

			// SUBJECT
			if (!subj.equals(lastWrittenSubject)) {
				flushPendingStatements();

				// Write new subject:
				writeNewLine();
				writeStartOfStartTag(RDF.NAMESPACE, "Description");
				if (subj instanceof BNode) {
					BNode bNode = (BNode) subj;
					writeAttribute(RDF.NAMESPACE, "nodeID", getValidNodeId(bNode));
				} else if (baseIRI != null) {
					writeAttribute(RDF.NAMESPACE, "about", baseIRI.relativize(subj.stringValue()));
				} else {
					IRI uri = (IRI) subj;
					writeAttribute(RDF.NAMESPACE, "about", uri.toString());
				}
				writeEndOfStartTag();
				writeNewLine();

				lastWrittenSubject = subj;
			}

			// PREDICATE
			writeIndent();
			writeStartOfStartTag(predNamespace, predLocalName);

			// OBJECT
			if (obj instanceof Resource) {
				Resource objRes = (Resource) obj;

				if (objRes instanceof BNode) {
					BNode bNode = (BNode) objRes;
					writeAttribute(RDF.NAMESPACE, "nodeID", getValidNodeId(bNode));
				} else if (baseIRI != null) {
					writeAttribute(RDF.NAMESPACE, "resource", baseIRI.relativize(objRes.stringValue()));
				} else {
					IRI uri = (IRI) objRes;
					writeAttribute(RDF.NAMESPACE, "resource", uri.toString());
				}

				writeEndOfEmptyTag();
			} else if (obj instanceof Literal) {
				Literal objLit = (Literal) obj;
				// datatype attribute
				boolean isXMLLiteral = false;

				// language attribute
				if (Literals.isLanguageLiteral(objLit)) {
					writeAttribute("xml:lang", objLit.getLanguage().get());
				} else {
					IRI datatype = objLit.getDatatype();
					// Check if datatype is rdf:XMLLiteral
					isXMLLiteral = datatype.equals(RDF.XMLLITERAL);

					if (isXMLLiteral) {
						writeAttribute(RDF.NAMESPACE, "parseType", "Literal");
					} else if (!datatype.equals(XSD.STRING)) {
						writeAttribute(RDF.NAMESPACE, "datatype", datatype.toString());
					}
				}

				writeEndOfStartTag();

				// label
				if (isXMLLiteral) {
					// Write XML literal as plain XML
					writer.write(objLit.getLabel());
				} else {
					writeCharacterData(objLit.getLabel());
				}

				writeEndTag(predNamespace, predLocalName);
			}

			writeNewLine();

			// Don't write </rdf:Description> yet, maybe the next statement
			// has the same subject.
		} catch (IOException e) {
			throw new RDFHandlerException(e);
		}
	}

	@Override
	public void handleComment(String comment) throws RDFHandlerException {
		checkWritingStarted();
		try {
			if (!headerWritten) {
				writeHeader();
			}

			flushPendingStatements();

			writer.write("<!-- ");
			writer.write(comment);
			writer.write(" -->");
			writeNewLine();
		} catch (IOException e) {
			throw new RDFHandlerException(e);
		}
	}

	protected void flushPendingStatements() throws IOException, RDFHandlerException {
		if (lastWrittenSubject != null) {
			// The last statement still has to be closed:
			writeEndTag(RDF.NAMESPACE, "Description");
			writeNewLine();

			lastWrittenSubject = null;
		}
	}

	protected void writeStartOfStartTag(String namespace, String localName) throws IOException {
		if (namespace.equals(defaultNamespace)) {
			writer.write("<");
			writer.write(localName);
		} else {
			String prefix = namespaceTable.get(namespace);

			// If the prefix was not defined, or the root rdf:RDF tag was not
			// written, then use xmlns=...
			if (prefix == null || !getWriterConfig().get(XMLWriterSettings.INCLUDE_ROOT_RDF_TAG)) {
				writer.write("<");
				writer.write(localName);
				writeQuotedAttribute(" xmlns", namespace);
			} else {
				writer.write("<");
				writer.write(prefix);
				writer.write(":");
				writer.write(localName);
			}
		}
	}

	protected void writeAttribute(String attName, String value) throws IOException {
		writeQuotedAttribute(" " + attName, value);
	}

	protected void writeAttribute(String namespace, String attName, String value)
			throws IOException, RDFHandlerException {
		// Note: attribute cannot use the default namespace
		String prefix = namespaceTable.get(namespace);

		if (prefix == null) {
			throw new RDFHandlerException(
					"No prefix has been declared for the namespace used in this attribute: " + namespace);
		}

		writeQuotedAttribute(" " + prefix + ":" + attName, value);
	}

	/**
	 * Write quoted attribute
	 *
	 * @param attName attribute name
	 * @param value   string value
	 * @throws IOException
	 */
	protected void writeQuotedAttribute(String attName, String value) throws IOException {
		String str = (quote == '\"') ? XMLUtil.escapeDoubleQuotedAttValue(value)
				: XMLUtil.escapeSingleQuotedAttValue(value);
		writer.write(attName);
		writer.write("=");
		writer.write(quote);
		writer.write(str);
		writer.write(quote);
	}

	/**
	 * Write &gt;
	 *
	 * @throws IOException
	 */
	protected void writeEndOfStartTag() throws IOException {
		writer.write(">");
	}

	/**
	 * Write &gt; or /&gt;
	 *
	 * @throws IOException
	 */
	protected void writeEndOfEmptyTag() throws IOException {
		writer.write("/>");
	}

	protected void writeEndTag(String namespace, String localName) throws IOException {
		if (namespace.equals(defaultNamespace)) {
			writer.write("</");
			writer.write(localName);
			writer.write(">");
		} else {
			writer.write("</");
			String prefix = namespaceTable.get(namespace);
			if (prefix != null) {
				writer.write(prefix);
				writer.write(":");
			}
			writer.write(localName);
			writer.write(">");
		}
	}

	/**
	 * Replace special characters in text with entities.
	 *
	 * @param chars text
	 * @throws IOException
	 */
	protected void writeCharacterData(String chars) throws IOException {
		String str;
		if (!entityQuote) {
			str = XMLUtil.escapeCharacterData(chars);
		} else {
			str = (quote == '\"') ? XMLUtil.escapeDoubleQuotedAttValue(chars)
					: XMLUtil.escapeSingleQuotedAttValue(chars);
		}
		writer.write(str);
	}

	/**
	 * Write tab
	 *
	 * @throws IOException
	 */
	protected void writeIndent() throws IOException {
		writer.write("\t");
	}

	/**
	 * Write newline character
	 *
	 * @throws IOException
	 */
	protected void writeNewLine() throws IOException {
		writer.write("\n");
	}

	/**
	 * Create a syntactically valid node id from the supplied blank node id. This is necessary because RDF/XML syntax
	 * enforces the blank node id is a valid NCName.
	 *
	 * @param bNode a blank node identifier
	 * @return the blank node identifier converted to a form that is a valid NCName.
	 * @see <a href="http://www.w3.org/TR/REC-rdf-syntax/#rdf-id">section 7.2.34 of the RDF/XML Syntax specification</a>
	 */
	protected String getValidNodeId(BNode bNode) throws IOException {
		String validNodeId = bNode.getID();
		if (!XMLUtil.isNCName(validNodeId)) {
			StringBuilder builder = new StringBuilder();
			if (validNodeId.isEmpty()) {
				if (this.getWriterConfig().get(BasicParserSettings.PRESERVE_BNODE_IDS)) {
					throw new IOException("Cannot consistently write blank nodes with empty internal identifiers");
				}
				builder.append("genid-hash-");
				builder.append(Integer.toHexString(System.identityHashCode(bNode)));
			} else {
				if (!XMLUtil.isNCNameStartChar(validNodeId.charAt(0))) {
					// prepend legal start char
					builder.append("genid-start-");
					builder.append(Integer.toHexString(validNodeId.charAt(0)));
				} else {
					builder.append(validNodeId.charAt(0));
				}

				for (int i = 1; i < validNodeId.length(); i++) {
					// do char-by-char scan and replace illegal chars where
					// necessary.
					if (XMLUtil.isNCNameChar(validNodeId.charAt(i))) {
						builder.append(validNodeId.charAt(i));
					} else {
						// replace incompatible char with encoded hex value that will
						// always be alphanumeric.
						builder.append(Integer.toHexString(validNodeId.charAt(i)));
					}
				}
			}
			validNodeId = builder.toString();
		}
		return validNodeId;
	}
}<|MERGE_RESOLUTION|>--- conflicted
+++ resolved
@@ -100,10 +100,10 @@
 	}
 
 	@Override
-<<<<<<< HEAD
 	public Writer getWriter() {
 		return writer;
-=======
+	}
+
 	public Collection<RioSetting<?>> getSupportedSettings() {
 		final Collection<RioSetting<?>> settings = new HashSet<>(super.getSupportedSettings());
 		settings.add(BasicWriterSettings.BASE_DIRECTIVE);
@@ -112,7 +112,6 @@
 		settings.add(XMLWriterSettings.INCLUDE_ROOT_RDF_TAG);
 		settings.add(XMLWriterSettings.INCLUDE_XML_PI);
 		return settings;
->>>>>>> 2fc74b83
 	}
 
 	protected void writeHeader() throws IOException {
