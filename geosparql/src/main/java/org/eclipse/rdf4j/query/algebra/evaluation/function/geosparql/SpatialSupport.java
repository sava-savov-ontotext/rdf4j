--- conflicted
+++ resolved
@@ -18,17 +18,11 @@
  * This is not provided, and is primarily intended as a way to inject custom geospatial support. If this fails
  * then the following fall-backs are used:
  * <ul>
-<<<<<<< HEAD
  * <li>it uses the JTS GEO SpatialContext implementation, with added support for polygons.</li>
- * <li>a JtsSpatialAlgebra with support for most Spatial4J/JTS-enabled geospatial operations.</li>
- * <li>a DefaultWktWriter that wraps the standard Spatial4J {@link ShapeWriter}</li>.
-=======
- * <li>a SpatialContext created by passing system properties with the prefix "spatialSupport." to
  * {@link org.locationtech.spatial4j.context.SpatialContextFactory} . The prefix is stripped from the system property
  * name to form the SpatialContextFactory argument name.</li>
  * <li>a SpatialAlgebra that does not support any operation.</li>
  * <li>a WktWriter that only supports points</li>.
->>>>>>> 11ffa1f5
  * </ul>
  */
 abstract class SpatialSupport {
