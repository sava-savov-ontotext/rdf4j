/*******************************************************************************
 * Copyright (c) 2019 Eclipse RDF4J contributors.
 * All rights reserved. This program and the accompanying materials
 * are made available under the terms of the Eclipse Distribution License v1.0
 * which accompanies this distribution, and is available at
 * http://www.eclipse.org/org/documents/edl-v10.php.
 *******************************************************************************/
package org.eclipse.rdf4j.sail.shacl.AST;

import org.eclipse.rdf4j.model.Literal;
import org.eclipse.rdf4j.model.Resource;
import org.eclipse.rdf4j.repository.sail.SailRepositoryConnection;
import org.eclipse.rdf4j.sail.shacl.ShaclSailConnection;
import org.eclipse.rdf4j.sail.shacl.SourceConstraintComponent;
import org.eclipse.rdf4j.sail.shacl.planNodes.EnrichWithShape;
import org.eclipse.rdf4j.sail.shacl.planNodes.LiteralComparatorFilter;
import org.eclipse.rdf4j.sail.shacl.planNodes.LoggingNode;
import org.eclipse.rdf4j.sail.shacl.planNodes.PlanNode;
import org.slf4j.Logger;
import org.slf4j.LoggerFactory;

/**
 * @author Håvard Ottestad
 */
public class MaxExclusivePropertyShape extends PathPropertyShape {

	private final Literal maxExclusive;
	private static final Logger logger = LoggerFactory.getLogger(MaxExclusivePropertyShape.class);

<<<<<<< HEAD
	MaxExclusivePropertyShape(Resource id, SailRepositoryConnection connection, NodeShape nodeShape, boolean deactivated, Literal maxExclusive) {
		super(id, connection, nodeShape, deactivated);
=======
	MaxExclusivePropertyShape(Resource id, SailRepositoryConnection connection, NodeShape nodeShape,
			Literal maxExclusive) {
		super(id, connection, nodeShape);
>>>>>>> c27425a2

		this.maxExclusive = maxExclusive;

	}

	@Override
<<<<<<< HEAD
	public PlanNode getPlan(ShaclSailConnection shaclSailConnection, NodeShape nodeShape, boolean printPlans, PlanNode overrideTargetNode) {
		if (deactivated) {
			return null;
		}

		PlanNode invalidValues = StandardisedPlanHelper.getGenericSingleObjectPlan(
			shaclSailConnection,
			nodeShape,
			(parent) -> new LiteralComparatorFilter(parent, maxExclusive, value -> value > 0),
			this,
			overrideTargetNode);
=======
	public PlanNode getPlan(ShaclSailConnection shaclSailConnection, NodeShape nodeShape, boolean printPlans,
			PlanNode overrideTargetNode) {

		PlanNode invalidValues = StandardisedPlanHelper.getGenericSingleObjectPlan(shaclSailConnection, nodeShape,
				(parent) -> new LiteralComparatorFilter(parent, maxExclusive, value -> value > 0), this,
				overrideTargetNode);
>>>>>>> c27425a2

		if (printPlans) {
			String planAsGraphvizDot = getPlanAsGraphvizDot(invalidValues, shaclSailConnection);
			logger.info(planAsGraphvizDot);
		}

		return new EnrichWithShape(new LoggingNode(invalidValues, ""), this);

	}

	@Override
	public SourceConstraintComponent getSourceConstraintComponent() {
		return SourceConstraintComponent.MaxExclusiveConstraintComponent;
	}
}<|MERGE_RESOLUTION|>--- conflicted
+++ resolved
@@ -27,21 +27,14 @@
 	private final Literal maxExclusive;
 	private static final Logger logger = LoggerFactory.getLogger(MaxExclusivePropertyShape.class);
 
-<<<<<<< HEAD
 	MaxExclusivePropertyShape(Resource id, SailRepositoryConnection connection, NodeShape nodeShape, boolean deactivated, Literal maxExclusive) {
 		super(id, connection, nodeShape, deactivated);
-=======
-	MaxExclusivePropertyShape(Resource id, SailRepositoryConnection connection, NodeShape nodeShape,
-			Literal maxExclusive) {
-		super(id, connection, nodeShape);
->>>>>>> c27425a2
 
 		this.maxExclusive = maxExclusive;
 
 	}
 
 	@Override
-<<<<<<< HEAD
 	public PlanNode getPlan(ShaclSailConnection shaclSailConnection, NodeShape nodeShape, boolean printPlans, PlanNode overrideTargetNode) {
 		if (deactivated) {
 			return null;
@@ -53,14 +46,6 @@
 			(parent) -> new LiteralComparatorFilter(parent, maxExclusive, value -> value > 0),
 			this,
 			overrideTargetNode);
-=======
-	public PlanNode getPlan(ShaclSailConnection shaclSailConnection, NodeShape nodeShape, boolean printPlans,
-			PlanNode overrideTargetNode) {
-
-		PlanNode invalidValues = StandardisedPlanHelper.getGenericSingleObjectPlan(shaclSailConnection, nodeShape,
-				(parent) -> new LiteralComparatorFilter(parent, maxExclusive, value -> value > 0), this,
-				overrideTargetNode);
->>>>>>> c27425a2
 
 		if (printPlans) {
 			String planAsGraphvizDot = getPlanAsGraphvizDot(invalidValues, shaclSailConnection);
