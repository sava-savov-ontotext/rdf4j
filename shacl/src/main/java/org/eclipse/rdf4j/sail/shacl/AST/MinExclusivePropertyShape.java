/*******************************************************************************
 * Copyright (c) 2019 Eclipse RDF4J contributors.
 * All rights reserved. This program and the accompanying materials
 * are made available under the terms of the Eclipse Distribution License v1.0
 * which accompanies this distribution, and is available at
 * http://www.eclipse.org/org/documents/edl-v10.php.
 *******************************************************************************/
package org.eclipse.rdf4j.sail.shacl.AST;

import org.eclipse.rdf4j.model.Literal;
import org.eclipse.rdf4j.model.Resource;
import org.eclipse.rdf4j.repository.sail.SailRepositoryConnection;
import org.eclipse.rdf4j.sail.shacl.ShaclSailConnection;
import org.eclipse.rdf4j.sail.shacl.SourceConstraintComponent;
import org.eclipse.rdf4j.sail.shacl.planNodes.EnrichWithShape;
import org.eclipse.rdf4j.sail.shacl.planNodes.LiteralComparatorFilter;
import org.eclipse.rdf4j.sail.shacl.planNodes.LoggingNode;
import org.eclipse.rdf4j.sail.shacl.planNodes.PlanNode;
import org.slf4j.Logger;
import org.slf4j.LoggerFactory;

/**
 * @author Håvard Ottestad
 */
public class MinExclusivePropertyShape extends PathPropertyShape {

	private final Literal minExclusive;
	private static final Logger logger = LoggerFactory.getLogger(MinExclusivePropertyShape.class);

<<<<<<< HEAD
	MinExclusivePropertyShape(Resource id, SailRepositoryConnection connection, NodeShape nodeShape, boolean deactivated, Literal minExclusive) {
		super(id, connection, nodeShape, deactivated);
=======
	MinExclusivePropertyShape(Resource id, SailRepositoryConnection connection, NodeShape nodeShape,
			Literal minExclusive) {
		super(id, connection, nodeShape);
>>>>>>> c27425a2

		this.minExclusive = minExclusive;

	}

	@Override
<<<<<<< HEAD
	public PlanNode getPlan(ShaclSailConnection shaclSailConnection, NodeShape nodeShape, boolean printPlans, PlanNode overrideTargetNode) {
		if (deactivated) {
			return null;
		}

		PlanNode invalidValues = StandardisedPlanHelper.getGenericSingleObjectPlan(
			shaclSailConnection,
			nodeShape,
			(parent) -> new LiteralComparatorFilter(parent, minExclusive, value -> value < 0),
			this,
			overrideTargetNode);
=======
	public PlanNode getPlan(ShaclSailConnection shaclSailConnection, NodeShape nodeShape, boolean printPlans,
			PlanNode overrideTargetNode) {

		PlanNode invalidValues = StandardisedPlanHelper.getGenericSingleObjectPlan(shaclSailConnection, nodeShape,
				(parent) -> new LiteralComparatorFilter(parent, minExclusive, value -> value < 0), this,
				overrideTargetNode);
>>>>>>> c27425a2

		if (printPlans) {
			String planAsGraphvizDot = getPlanAsGraphvizDot(invalidValues, shaclSailConnection);
			logger.info(planAsGraphvizDot);
		}

		return new EnrichWithShape(new LoggingNode(invalidValues, ""), this);

	}

	@Override
	public SourceConstraintComponent getSourceConstraintComponent() {
		return SourceConstraintComponent.MinExclusiveConstraintComponent;
	}
}<|MERGE_RESOLUTION|>--- conflicted
+++ resolved
@@ -27,21 +27,14 @@
 	private final Literal minExclusive;
 	private static final Logger logger = LoggerFactory.getLogger(MinExclusivePropertyShape.class);
 
-<<<<<<< HEAD
 	MinExclusivePropertyShape(Resource id, SailRepositoryConnection connection, NodeShape nodeShape, boolean deactivated, Literal minExclusive) {
 		super(id, connection, nodeShape, deactivated);
-=======
-	MinExclusivePropertyShape(Resource id, SailRepositoryConnection connection, NodeShape nodeShape,
-			Literal minExclusive) {
-		super(id, connection, nodeShape);
->>>>>>> c27425a2
 
 		this.minExclusive = minExclusive;
 
 	}
 
 	@Override
-<<<<<<< HEAD
 	public PlanNode getPlan(ShaclSailConnection shaclSailConnection, NodeShape nodeShape, boolean printPlans, PlanNode overrideTargetNode) {
 		if (deactivated) {
 			return null;
@@ -53,14 +46,6 @@
 			(parent) -> new LiteralComparatorFilter(parent, minExclusive, value -> value < 0),
 			this,
 			overrideTargetNode);
-=======
-	public PlanNode getPlan(ShaclSailConnection shaclSailConnection, NodeShape nodeShape, boolean printPlans,
-			PlanNode overrideTargetNode) {
-
-		PlanNode invalidValues = StandardisedPlanHelper.getGenericSingleObjectPlan(shaclSailConnection, nodeShape,
-				(parent) -> new LiteralComparatorFilter(parent, minExclusive, value -> value < 0), this,
-				overrideTargetNode);
->>>>>>> c27425a2
 
 		if (printPlans) {
 			String planAsGraphvizDot = getPlanAsGraphvizDot(invalidValues, shaclSailConnection);
