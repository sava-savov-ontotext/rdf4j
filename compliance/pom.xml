--- conflicted
+++ resolved
@@ -12,11 +12,8 @@
 	<packaging>pom</packaging>
 
 	<modules>
-<<<<<<< HEAD
 		<module>model</module>
-=======
 		<module>elasticsearch</module>
->>>>>>> 1564be7a
 		<module>solr</module>
 		<module>store</module>
 		<module>serql</module>
